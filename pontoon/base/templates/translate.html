{% extends "base.html" %}

{% import "widgets/checkbox.html" as Checkbox %}

{% block class %}translate{% endblock %}

{% block content %}
<!-- Server data -->
<div id="server"
     class="hidden"
     data-site-url="{{ settings.SITE_URL }}"
     {% if accept_language %}data-accept-language="{{ accept_language }}"{% endif %}
     {% if csrf_token %}data-csrf="{{ csrf_token }}"{% endif %}
     {% if user.email %}data-email="{{ user.email }}"{% endif %}
     {% if user.first_name %}data-name="{{ user.first_name }}"{% endif %}
     {% if user.profile and user.profile.force_suggestions %}data-force-suggestions="{{ user.profile.force_suggestions }}"{% endif %}
     {% if user.translated_locales %}data-user-translated-locales="{{ user.translated_locales|to_json() }}"{% endif %}
     {% if perms.base.can_manage %}data-manager="true"{% endif %}
     >
</div>

<!-- Main toolbar -->
<header>
  <div class="container clearfix">
    <button id="switch" class="fa fa-bars fa-2x"></button>

    {% include 'project_selector.html' %}

    {% include 'locale_selector.html' %}

    {% include 'part_selector.html' %}

    <!-- Go -->
    <div class="go select">
      <a id="go" class="noselect" href="#">Go</a>
    </div>

    <!-- Progress indicator -->
    <div id="progress" class="select">
      <div class="selector">
        <canvas class="graph" width="44" height="44"></canvas>
        <span class="number noselect"></span>
      </div>
      <aside class="menu">
        <div>
          <header>
            <h2>All strings <span></span></h2>
          </header>
          <canvas class="big graph" width="220" height="220"></canvas>
          <span class="number"></span>
        </div>
        <div class="details">
          <div class="approved">
            <span>Translated</span>
            <p></p>
          </div><div class="translated">
            <span>Suggested</span>
            <p></p>
          </div><div class="fuzzy">
            <span>Fuzzy</span>
            <p></p>
          </div><div class="untranslated">
            <span>Missing</span>
            <p></p>
          </div>
        </div>
      </aside>
    </div>

    <!-- Project Info -->
    <div id="info" class="select">
      <div class="button selector fa fa-info"></div>
      <aside class="menu">
        <h2>Project info</h2>
        <p class="content"></p>
      </aside>
    </div>

    <div class="right">
      <ul class="notification">
      {% for message in messages %}
        <li{% if message.tags %} class="{{ message.tags }}"{% endif %}>{{ message }}</li>
      {% endfor %}
      </ul>
      <span id="loading" class="fa fa-refresh fa-spin"></span>

      <!-- Profile -->
      <div id="profile" class="select">
        <div class="button selector">
          <span class="title noselect">{% if user.first_name %}{{ user.first_name }}{% elif user.email %}{{ user.email }}{% else %}Anonymous{% endif %}<span class="fa fa-chevron-down"></span></span>
          <img class="rounded" src="{% if request.user.is_authenticated() %}{{ request.user.gravatar_url(44) }}{% else %}{{ static('img/anon.jpg') }}{% endif %}">
        </div>
        <div class="menu">
          <ul>
            {% if user.is_authenticated() %}
            <li><a href="{{ url('pontoon.profile') }}"><i class="fa fa-user fa-fw"></i>My Profile</a></li>
            {{ Checkbox.checkbox('Quality Checks', class='quality-checks', attribute='quality_checks', is_enabled=user.profile.quality_checks) }}
              {% if user.translated_locales %}
              {{ Checkbox.checkbox('Make Suggestions', class='force-suggestions', attribute='force_suggestions', is_enabled=user.profile.force_suggestions) }}
              {% endif %}
            <li class="horizontal-separator"></li>
            {% endif %}

            <li class="download">Download
              <i class="file-format html">HTML</i>
              <i class="file-format json">JSON</i>
            </li>

            <li class="horizontal-separator"></li>

            <li><a href="{{ url('pontoon.projects') }}"><i class="fa fa-bar-chart-o fa-fw"></i>Project Overview</a></li>
            <li><a href="{{ url('pontoon.teams') }}"><i class="fa fa-flag fa-fw"></i>Localization Teams</a></li>
            <li><a href="{{ url('pontoon.contributors') }}"><i class="fa fa-trophy fa-fw"></i>Top Contributors</a></li>
            <li><a href="{{ url('pontoon.search') }}"><i class="fa fa-search fa-fw"></i>Terminology Search</a></li>
            <li><a href="https://developer.mozilla.org/en-US/docs/Localizing_with_Pontoon"><i class="fa fa-life-ring fa-fw"></i>Help</a></li>
            <li class="hotkeys"><i class="fa fa-keyboard-o fa-fw"></i>Keyboard Shortcuts</li>

            <li class="horizontal-separator"></li>

            {% if perms.base.can_manage %}
            <li><a href="{{ url('pontoon.admin') }}">Admin</a></li>
            <li class="admin-current-project"><a href="">Admin &middot; Current Project</a></li>
            {% endif %}

            {% if user.is_authenticated() %}
            <li class="sign-out"><a href="{{ url('signout') }}"><i class="fa fa-sign-out fa-fw"></i>Sign out</a></li>
            {% else %}
            <li class="sign-in"><i class="fa fa-sign-in fa-fw"></i>Sign in</li>
            {% endif %}
          </ul>
        </div>

        <!-- Keyboard shortcuts -->
        <aside id="hotkeys" class="popup">
          <h2>Keyboard shortcuts</h2>
          <table>
            <tbody>
              <tr>
                <td>Save Translation</td>
                <td><span>Enter</span></td>
              </tr>
              <tr>
                <td>Cancel Translation</td>
                <td><span>Esc</span></td>
              </tr>
              <tr>
                <td>Insert A New Line</td>
                <td><span>Shift</span>&nbsp;+&nbsp;<span>Enter</span></td>
              </tr>
              <tr>
                <td>Copy From Source</td>
                <td><span>Alt</span>&nbsp;+&nbsp;<span>C</span></td>
              </tr>
              <tr>
                <td>Clear Translation</td>
                <td><span>Alt</span>&nbsp;+&nbsp;<span>Backspace</span></td>
              </tr>
              <tr>
                <td>Go To Next String</td>
                <td><span>Alt</span>&nbsp;+&nbsp;<span>Down</span></td>
              </tr>
              <tr>
                <td>Go To Previous String</td>
                <td><span>Alt</span>&nbsp;+&nbsp;<span>Up</span></td>
              </tr>
              <tr>
                <td>Search Strings</td>
                <td><span>Alt</span>&nbsp;+&nbsp;<span>F</span></td>
              </tr>
              <tr>
                <td>Copy From Helpers</td>
                <td><span>Tab</span></td>
              </tr>
            </tbody>
          </table>
        </aside>
      </div>
    </div>

  </div>
</header>

<aside id="sidebar">
  <!-- Strings placeholder -->
  <div id="entitylist">
    <div class="search-wrapper clearfix">
      <div class="icon fa fa-search"></div>
      <input id="search" type="search" placeholder="Search" title="Search Strings (Alt + F)">
      <div id="filter" class="select">
        <div class="button selector all">
          <span class="status fa"></span>
          <span class="title">All</span>
        </div>
        <div class="menu">
          <ul>
            <li class="all"><span class="status fa"></span>All</li>
            <li class="untranslated"><span class="status fa"></span>Missing</li>
            <li class="fuzzy"><span class="status fa"></span>Fuzzy</li>
            <li class="translated"><span class="status fa"></span>Suggested</li>
            <li class="approved"><span class="status fa"></span>Translated</li>
            <li class="horizontal-separator"></li>
            <li class="not-translated"><span class="status fa"></span>Untranslated</li>
            <li class="has-suggestions"><span class="status fa"></span>Has Suggestions</li>
            <li class="unchanged"><span class="status fa"></span>Unchanged</li>
          </ul>
        </div>
      </div>
    </div>
    <div class="wrapper">
      <ul class="editables"></ul>
      <h2 id="not-on-page">Not on the current page</h2>
      <ul class="uneditables"></ul>
      <h3 class="no-match"><div class="fa fa-exclamation-circle"></div>No results</h3>
    </div>
  </div>

  <!-- Translation editor -->
  <div id="editor">
    <!-- Element for dragging entity list and editor -->
    <div id="drag-1" draggable="true"></div>

    <div id="topbar" class="clearfix">
      <a id="back" href="#back" title="Cancel Translation (Esc)"><span class="fa fa-chevron-left fa-lg"></span>Back to list</a>
      <a id="next" href="#next" title="Go To Next String (Alt + Down)"><span class="fa fa-chevron-down fa-lg"></span>Next</a>
      <a id="previous" href="#previous" title="Go To Previous String (Alt + Up)"><span class="fa fa-chevron-up fa-lg"></span>Previous</a>
    </div>

    <div id="source-pane">
        <h2></h2>
        <p id="original"></p>
        <div id="metadata"></div>
    </div>

    <nav id="plural-tabs">
      <ul>
        <li class="active"><a href="#plural1"><span></span><sup></sup></a></li>
        <li><a href="#plural2"><span></span><sup></sup></a></li>
        <li><a href="#plural3"><span></span><sup></sup></a></li>
        <li><a href="#plural4"><span></span><sup></sup></a></li>
        <li><a href="#plural5"><span></span><sup></sup></a></li>
        <li><a href="#plural6"><span></span><sup></sup></a></li>
      </ul>
    </nav>
    <textarea dir="auto" lang="{{ locale.code }}" id="translation" placeholder="Type translation and press Enter to save"></textarea>

    <menu>
      <div id="unsaved" class="warning-overlay">
        <a href="#" class="cancel">&times;</a>
        <h2>You have unsaved changes</h2>
        <p>Sure you want to leave?</p>
        <button id="leave-anyway">Leave anyway</button>
      </div>
      <div id="quality" class="warning-overlay">
        <a href="#" class="cancel">&times;</a>
        <h2>The following checks have failed</h2>
        <ul></ul>
        <button id="save-anyway"></button>
      </div>
      <div id="translation-length">
        <span class="current-length"></span>|<span class="original-length"></span>
      </div>
<<<<<<< HEAD
      <button id="copy">Copy</button>
      <button id="clear">Clear</button>
      <button id="save"></button>
=======
      <button id="copy" title="Copy From Source (Alt + C)">Copy</button>
      <button id="clear" title="Clear Translation (Alt + Backspace)">Clear</button>
      <button id="save" title="Save Translation (Enter)"></button>
>>>>>>> 4ce9134f
    </menu>

    <div id="helpers" class="tabs">
      <nav>
        <ul>
          <li class="active"><a href="#history"><span>History<span class="fa fa-cog fa-lg fa-spin"></span></span></a></li>
          <li><a href="#machinery"><span>Machinery<span class="fa fa-cog fa-lg fa-spin"></span></span></a></li>
          <li><a href="#other-locales"><span>Locales<span class="fa fa-cog fa-lg fa-spin"></span></span></a></li>
          <li><a href="#custom-search"><span>Search<span class="fa fa-cog fa-lg fa-spin"></span></span></a></li>
        </ul>
      </nav>

      <section class="history">
        <ul></ul>
      </section>

      <section class="machinery">
        <ul></ul>
      </section>

      <section class="other-locales">
        <ul></ul>
      </section>

      <section class="custom-search">
        <div class="search-wrapper clearfix">
          <div class="icon fa fa-search"></div>
          <div class="icon fa fa-cog fa-spin"></div>
          <input type="search" autocomplete="off" placeholder="Type keyword and press Enter to search">
        </div>
        <ul></ul>
      </section>
    </div>
  </div>

  <!-- Element for dragging sidebar -->
  <div id="drag" draggable="true"></div>
</aside>

<!-- Website placeholder + iframe fix: prevent iframes from capturing the mousemove events during a drag -->
<iframe id="source"></iframe>
<div id="iframe-cover"></div>

<!-- Project loading indicator -->
<div id="project-load">
  <div class="inner">
    <div class="animation">
      <div></div>
      <div></div>
      <div></div>
      <div></div>
      <div></div>
    </div>
    <div class="text">"640K ought to be enough for anybody."</div>
  </div>
</div>
{% endblock %}

{% block extend_css %}
  {% stylesheet 'translate' %}
{% endblock %}

{% block extend_js %}
  {% javascript 'translate' %}

  <script src="https://login.persona.org/include.js"></script>
{% endblock %}<|MERGE_RESOLUTION|>--- conflicted
+++ resolved
@@ -259,15 +259,9 @@
       <div id="translation-length">
         <span class="current-length"></span>|<span class="original-length"></span>
       </div>
-<<<<<<< HEAD
-      <button id="copy">Copy</button>
-      <button id="clear">Clear</button>
-      <button id="save"></button>
-=======
       <button id="copy" title="Copy From Source (Alt + C)">Copy</button>
       <button id="clear" title="Clear Translation (Alt + Backspace)">Clear</button>
       <button id="save" title="Save Translation (Enter)"></button>
->>>>>>> 4ce9134f
     </menu>
 
     <div id="helpers" class="tabs">
