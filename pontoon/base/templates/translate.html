{% extends "base.html" %}

{% import "widgets/checkbox.html" as Checkbox %}

{% block class %}translate{% endblock %}

{% block content %}
<!-- Server data -->
<div id="server"
     class="hidden"
     data-site-url="{{ settings.SITE_URL }}"
     {% if accept_language %}data-accept-language="{{ accept_language }}"{% endif %}
     {% if csrf_token %}data-csrf="{{ csrf_token }}"{% endif %}
     {% if user.email %}data-email="{{ user.email }}"{% endif %}
     {% if user.first_name %}data-name="{{ user.first_name }}"{% endif %}
     {% if user.profile and user.profile.force_suggestions %}data-force-suggestions="{{ user.profile.force_suggestions }}"{% endif %}
     {% if user.translated_locales %}data-user-translated-locales="{{ user.translated_locales|to_json() }}"{% endif %}
     {% if perms.base.can_manage %}data-manager="true"{% endif %}
     >
</div>

<!-- Main toolbar -->
<header>
  <div class="container clearfix">
    <button id="switch" class="fa fa-bars fa-2x"></button>

    {% include 'project_selector.html' %}

    {% include 'locale_selector.html' %}

    {% include 'part_selector.html' %}

    <!-- Go -->
    <div class="go select">
      <a id="go" class="noselect" href="#">Go</a>
    </div>

    <!-- Progress indicator -->
    <div id="progress" class="select">
      <div class="selector">
        <canvas class="graph" width="44" height="44"></canvas>
        <span class="number noselect"></span>
      </div>
      <aside class="menu">
        <div>
          <header>
            <h2>All strings <span></span></h2>
          </header>
          <canvas class="big graph" width="220" height="220"></canvas>
          <span class="number"></span>
        </div>
        <div class="details">
          <div class="approved">
            <span>Translated</span>
            <p></p>
          </div><div class="translated">
            <span>Suggested</span>
            <p></p>
          </div><div class="fuzzy">
            <span>Fuzzy</span>
            <p></p>
          </div><div class="untranslated">
            <span>Missing</span>
            <p></p>
          </div>
        </div>
      </aside>
    </div>

    <!-- Project Info -->
    <div id="info" class="select">
      <div class="button selector fa fa-info"></div>
      <aside class="menu">
        <h2>Project info</h2>
        <p class="content"></p>
      </aside>
    </div>

    <div class="right">
      <ul class="notification">
      {% for message in messages %}
        <li{% if message.tags %} class="{{ message.tags }}"{% endif %}>{{ message }}</li>
      {% endfor %}
      </ul>
      <span id="loading" class="fa fa-refresh fa-spin"></span>

      <!-- Profile -->
      <div id="profile" class="select">
        <div class="button selector">
          <span class="title noselect">{% if user.first_name %}{{ user.first_name }}{% elif user.email %}{{ user.email }}{% else %}Anonymous{% endif %}<span class="fa fa-chevron-down"></span></span>
          <img class="rounded" src="{% if request.user.is_authenticated() %}{{ request.user.gravatar_url(44) }}{% else %}{{ static('img/anon.jpg') }}{% endif %}">
        </div>
        <div class="menu">
          <ul>
            {% if user.is_authenticated() %}
            <li><a href="{{ url('pontoon.profile') }}"><i class="fa fa-user fa-fw"></i>My Profile</a></li>
            {{ Checkbox.checkbox('Quality Checks', class='quality-checks', attribute='quality_checks', is_enabled=user.profile.quality_checks) }}
              {% if user.translated_locales %}
              {{ Checkbox.checkbox('Make Suggestions', class='force-suggestions', attribute='force_suggestions', is_enabled=user.profile.force_suggestions) }}
              {% endif %}
            <li class="horizontal-separator"></li>
            {% endif %}

            <li class="download">Download
              <i class="file-format html">HTML</i>
              <i class="file-format json">JSON</i>
            </li>

            <li class="horizontal-separator"></li>

            <li><a href="{{ url('pontoon.projects') }}"><i class="fa fa-bar-chart-o fa-fw"></i>Project Overview</a></li>
            <li><a href="{{ url('pontoon.teams') }}"><i class="fa fa-flag fa-fw"></i>Localization Teams</a></li>
            <li><a href="{{ url('pontoon.contributors') }}"><i class="fa fa-trophy fa-fw"></i>Top Contributors</a></li>
            <li><a href="{{ url('pontoon.search') }}"><i class="fa fa-search fa-fw"></i>Terminology Search</a></li>
            <li><a href="https://developer.mozilla.org/en-US/docs/Localizing_with_Pontoon"><i class="fa fa-life-ring fa-fw"></i>Help</a></li>
            <li class="hotkeys"><i class="fa fa-keyboard-o fa-fw"></i>Keyboard Shortcuts</li>

            <li class="horizontal-separator"></li>

            {% if perms.base.can_manage %}
            <li><a href="{{ url('pontoon.admin') }}">Admin</a></li>
            <li class="admin-current-project"><a href="">Admin &middot; Current Project</a></li>
            {% endif %}

            {% if user.is_authenticated() %}
            <li class="sign-out"><a href="{{ url('signout') }}"><i class="fa fa-sign-out fa-fw"></i>Sign out</a></li>
            {% else %}
            <li class="sign-in"><i class="fa fa-sign-in fa-fw"></i>Sign in</li>
            {% endif %}
          </ul>
        </div>

        <!-- Keyboard shortcuts -->
        <aside id="hotkeys" class="popup">
          <h2>Keyboard shortcuts</h2>
          <table>
            <tbody>
              <tr>
                <td>Save translation</td>
                <td><span>Enter</span></td>
              </tr>
              <tr>
                <td>Cancel translation</td>
                <td><span>Esc</span></td>
              </tr>
              <tr>
                <td>Insert a new line</td>
                <td><span>Shift</span>&nbsp;+&nbsp;<span>Enter</span></td>
              </tr>
              <tr>
                <td>Copy from source</td>
                <td><span>Alt</span>&nbsp;+&nbsp;<span>C</span></td>
              </tr>
              <tr>
                <td>Clear translation</td>
                <td><span>Alt</span>&nbsp;+&nbsp;<span>Backspace</span></td>
              </tr>
              <tr>
                <td>Next string</td>
                <td><span>Alt</span>&nbsp;+&nbsp;<span>Down</span></td>
              </tr>
              <tr>
                <td>Previous string</td>
                <td><span>Alt</span>&nbsp;+&nbsp;<span>Up</span></td>
              </tr>
              <tr>
                <td>Search strings</td>
                <td><span>Alt</span>&nbsp;+&nbsp;<span>F</span></td>
              </tr>
              <tr>
                <td>Select suggestions</td>
                <td><span>Tab</span></td>
              </tr>
            </tbody>
          </table>
        </aside>
      </div>
    </div>

  </div>
</header>

<aside id="sidebar">
  <!-- Strings placeholder -->
  <div id="entitylist">
    <div class="search-wrapper clearfix">
      <div class="icon fa fa-search"></div>
      <input id="search" type="search" placeholder="Search">
      <div id="filter" class="select">
        <div class="button selector all">
          <span class="status fa"></span>
          <span class="title">All</span>
        </div>
        <div class="menu">
          <ul>
            <li class="all"><span class="status fa"></span>All</li>
            <li class="untranslated"><span class="status fa"></span>Missing</li>
            <li class="fuzzy"><span class="status fa"></span>Fuzzy</li>
            <li class="translated"><span class="status fa"></span>Suggested</li>
            <li class="approved"><span class="status fa"></span>Translated</li>
            <li class="horizontal-separator"></li>
<<<<<<< HEAD
            <li class="not-translated"><span class="status fa"></span>Untranslated</li>
            <li class="has-suggestions"><span class="status fa"></span>Contains suggestions</li>
=======
            <li class="has-suggestions"><span class="status fa"></span>Has Suggestions</li>
>>>>>>> 5265b064
            <li class="unchanged"><span class="status fa"></span>Unchanged</li>
          </ul>
        </div>
      </div>
    </div>
    <div class="wrapper">
      <ul class="editables"></ul>
      <h2 id="not-on-page">Not on the current page</h2>
      <ul class="uneditables"></ul>
      <h3 class="no-match"><div class="fa fa-exclamation-circle"></div>No results</h3>
    </div>
  </div>

  <!-- Translation editor -->
  <div id="editor">
    <!-- Element for dragging entity list and editor -->
    <div id="drag-1" draggable="true"></div>

    <div id="topbar" class="clearfix">
      <a id="back" href="#back"><span class="fa fa-chevron-left fa-lg"></span>Back to list</a>
      <a id="next" href="#next"><span class="fa fa-chevron-down fa-lg"></span>Next</a>
      <a id="previous" href="#previous"><span class="fa fa-chevron-up fa-lg"></span>Previous</a>
    </div>

    <div id="source-pane">
        <h2></h2>
        <p id="original"></p>
        <div id="metadata"></div>
    </div>

    <nav id="plural-tabs">
      <ul>
        <li class="active"><a href="#plural1"><span></span><sup></sup></a></li>
        <li><a href="#plural2"><span></span><sup></sup></a></li>
        <li><a href="#plural3"><span></span><sup></sup></a></li>
        <li><a href="#plural4"><span></span><sup></sup></a></li>
        <li><a href="#plural5"><span></span><sup></sup></a></li>
        <li><a href="#plural6"><span></span><sup></sup></a></li>
      </ul>
    </nav>
    <textarea dir="auto" lang="{{ locale.code }}" id="translation" placeholder="Enter translation"></textarea>

    <menu>
      <div id="unsaved" class="warning-overlay">
        <a href="#" class="cancel">&times;</a>
        <h2>You have unsaved changes</h2>
        <p>Sure you want to leave?</p>
        <button id="leave-anyway">Leave anyway</button>
      </div>
      <div id="quality" class="warning-overlay">
        <a href="#" class="cancel">&times;</a>
        <h2>The following checks have failed</h2>
        <ul></ul>
        <button id="save-anyway"></button>
      </div>
      <div id="translation-length">
        <span class="current-length"></span>|<span class="original-length"></span>
      </div>
      <button id="copy">Copy</button>
      <button id="clear">Clear</button>
      <button id="save"></button>
    </menu>

    <div id="helpers" class="tabs">
      <nav>
        <ul>
          <li class="active"><a href="#history"><span>History<span class="fa fa-cog fa-lg fa-spin"></span></span></a></li>
          <li><a href="#machinery"><span>Machinery<span class="fa fa-cog fa-lg fa-spin"></span></span></a></li>
          <li><a href="#other-locales"><span>Locales<span class="fa fa-cog fa-lg fa-spin"></span></span></a></li>
          <li><a href="#custom-search"><span>Search<span class="fa fa-cog fa-lg fa-spin"></span></span></a></li>
        </ul>
      </nav>

      <section class="history">
        <ul></ul>
      </section>

      <section class="machinery">
        <ul></ul>
      </section>

      <section class="other-locales">
        <ul></ul>
      </section>

      <section class="custom-search">
        <div class="search-wrapper clearfix">
          <div class="icon fa fa-search"></div>
          <div class="icon fa fa-cog fa-spin"></div>
          <input type="search" autocomplete="off" placeholder="Type and press Enter to search">
        </div>
        <ul></ul>
      </section>
    </div>
  </div>

  <!-- Element for dragging sidebar -->
  <div id="drag" draggable="true"></div>
</aside>

<!-- Website placeholder + iframe fix: prevent iframes from capturing the mousemove events during a drag -->
<iframe id="source"></iframe>
<div id="iframe-cover"></div>

<!-- Project loading indicator -->
<div id="project-load">
  <div class="inner">
    <div class="animation">
      <div></div>
      <div></div>
      <div></div>
      <div></div>
      <div></div>
    </div>
    <div class="text">"640K ought to be enough for anybody."</div>
  </div>
</div>
{% endblock %}

{% block extend_css %}
  {% stylesheet 'translate' %}
{% endblock %}

{% block extend_js %}
  {% javascript 'translate' %}

  <script src="https://login.persona.org/include.js"></script>
{% endblock %}<|MERGE_RESOLUTION|>--- conflicted
+++ resolved
@@ -199,12 +199,8 @@
             <li class="translated"><span class="status fa"></span>Suggested</li>
             <li class="approved"><span class="status fa"></span>Translated</li>
             <li class="horizontal-separator"></li>
-<<<<<<< HEAD
             <li class="not-translated"><span class="status fa"></span>Untranslated</li>
-            <li class="has-suggestions"><span class="status fa"></span>Contains suggestions</li>
-=======
             <li class="has-suggestions"><span class="status fa"></span>Has Suggestions</li>
->>>>>>> 5265b064
             <li class="unchanged"><span class="status fa"></span>Unchanged</li>
           </ul>
         </div>
